import functools
from typing import Callable
from gorgo.transforms import CPSTransform
from gorgo.inference import _distribution_from_inference, \
    Enumeration, SamplePrior, MetropolisHastings, LikelihoodWeighting
from gorgo.distributions import Categorical, Bernoulli, Distribution
from gorgo.core import global_store

__all__ = [
    # Core API
    'infer',
    'keep_deterministic',
    'factor',
    'condition',
    'flip',
    'draw',
    'mem',
    # Distributions
    'Categorical',
    'Bernoulli',
]

def keep_deterministic(fn):
    def wrapped(*args, _cont=None, _cps=None, _stack=None, **kws):
        rv = fn(*args, **kws)
        if _cont is None:
            return rv
        else:
            return lambda : _cont(rv)
    setattr(wrapped, CPSTransform.is_transformed_property, True)
    return wrapped

def infer(func=None, method=Enumeration, **kwargs) -> Callable[..., Distribution]:
    if func is None:
        return functools.partial(infer, method=method, **kwargs)

    # After the wrapped function is CPS transformed, it will be evaluated.
    # If it is decorated with this function, the CPS-transformed function
    # will be passed in again. We simply return it.
    if CPSTransform.is_transformed(func):
        return func

    if isinstance(method, str):
        method = {
            'Enumeration': Enumeration,
            'SamplePrior': SamplePrior,
            'MetropolisHastings': MetropolisHastings,
            'LikelihoodWeighting' : LikelihoodWeighting
        }[method]

    func = method(func, **kwargs)

    @keep_deterministic
    def wrapped(*args, _cont=None, _cps=None, **kws):
        dist = func.run(*args, **kws)
        return _distribution_from_inference(dist)

    return wrapped

def recursive_map(fn, iter):
    if not iter:
        return []
    return [fn(iter[0])] + recursive_map(fn, iter[1:])

def recursive_filter(fn, iter):
    if not iter:
        return []
    if fn(iter[0]):
        head = [iter[0]]
    else:
        head = []
    return head + recursive_filter(fn, iter[1:])

def recursive_reduce(fn, iter, initializer):
    if len(iter) == 0:
        return initializer
<<<<<<< HEAD
    return cps_reduce(fn, iter[1:], fn(initializer, iter[0]))

class FactorDistribution(Distribution):
    def __init__(self):
        pass

    def sample(self, rng, name):
        pass

    def log_probability(self, element : float) -> float:
        #workaround for arbitrary scores
        return element

factor_dist = FactorDistribution()

def factor(score):
    factor_dist.observe(score)

def condition(cond):
    factor_dist.observe(0 if cond else -float("inf"))

def flip(p=.5):
    return Bernoulli(p).sample()

def draw_from(n):
    return Categorical(range(n)).sample()

def mem(fn):
    def wrapped(*args, **kws):
        key = (fn, args, tuple(kws.items()))
        if global_store.includes(key):
            return global_store.read(key)
        else:
            value = fn(*args, **kws)
            global_store.write(key, value)
            return value
    return wrapped
=======
    return recursive_reduce(fn, iter[1:], fn(initializer, iter[0]))
>>>>>>> 5bfe3cfd
<|MERGE_RESOLUTION|>--- conflicted
+++ resolved
@@ -74,8 +74,7 @@
 def recursive_reduce(fn, iter, initializer):
     if len(iter) == 0:
         return initializer
-<<<<<<< HEAD
-    return cps_reduce(fn, iter[1:], fn(initializer, iter[0]))
+    return recursive_reduce(fn, iter[1:], fn(initializer, iter[0]))
 
 class FactorDistribution(Distribution):
     def __init__(self):
@@ -111,7 +110,4 @@
             value = fn(*args, **kws)
             global_store.write(key, value)
             return value
-    return wrapped
-=======
-    return recursive_reduce(fn, iter[1:], fn(initializer, iter[0]))
->>>>>>> 5bfe3cfd
+    return wrapped