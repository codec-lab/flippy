--- conflicted
+++ resolved
@@ -298,13 +298,6 @@
     exec(ast.unparse(code), context)
     f = context['f']
 
-<<<<<<< HEAD
-    cps.set_global_store(GlobalStore())
-    assert trampoline(f()) == 'no value'
-
-    cps.set_global_store(GlobalStore({'a': 100}))
-    assert trampoline(f()) == 100
-=======
     with cps.set_global_store(GlobalStore()):
         assert trampoline(f()) == 'no value'
 
@@ -345,5 +338,4 @@
     assert s0.init_global_store.store == {}, 'Make sure original state was not modified'
     assert s1a.init_global_store.store == {(proxy_forking_value, ('bag0',), ()): 3}, 'Make sure sibling state was not modified'
     assert s1b.init_global_store.store == {(proxy_forking_value, ('bag1',), ()): 7}, 'Make sure original state was not modified'
-    assert s2b.init_global_store.store == {(proxy_forking_value, ('bag1',), ()): 7, (proxy_forking_value, ('bag0',), ()): 5}, 'Make sure original state was not modified'
->>>>>>> f1f47c53
+    assert s2b.init_global_store.store == {(proxy_forking_value, ('bag1',), ()): 7, (proxy_forking_value, ('bag0',), ()): 5}, 'Make sure original state was not modified'