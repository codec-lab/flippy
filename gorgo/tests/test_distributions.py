--- conflicted
+++ resolved
@@ -1,10 +1,6 @@
 import math
-<<<<<<< HEAD
+import pytest
 from gorgo.distributions.scipy_dists import Uniform, NormalNormal, Normal, MultivariateNormal
-=======
-import pytest
-from gorgo.distributions.scipy_dists import Uniform, NormalNormal, Normal
->>>>>>> 2eba1869
 from gorgo.inference.likelihood_weighting import LikelihoodWeighting
 from gorgo.tools import isclose
 from gorgo.distributions.random import default_rng
@@ -53,5 +49,4 @@
     uvnlogprob = uvn.log_probability(samples.flatten())
     mvnlogprob = mvn.log_probability(samples)
 
-    #print(uvnlogprob,mvnlogprob)
     assert isclose(uvnlogprob, mvnlogprob)