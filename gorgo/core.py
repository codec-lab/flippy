--- conflicted
+++ resolved
@@ -32,17 +32,6 @@
     def step(self, *args, **kws):
         next_ = self.continuation(*args, **kws)
         global_store = self.init_global_store.copy()
-<<<<<<< HEAD
-        self.cps.set_global_store(global_store)
-        while True:
-            if callable(next_):
-                next_ = next_()
-            elif isinstance(next_, ProgramState):
-                next_.init_global_store = global_store
-                return next_
-            else:
-                raise TypeError(f"Unknown type {type(next_)}")
-=======
         with self.cps.set_global_store(global_store):
             while True:
                 if callable(next_):
@@ -52,7 +41,6 @@
                     return next_
                 else:
                     raise TypeError(f"Unknown type {type(next_)}")
->>>>>>> f1f47c53
 
     @cached_property
     def name(self):
