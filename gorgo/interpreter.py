import ast
import functools
import inspect
import textwrap
import types
from typing import Tuple, Callable
from gorgo.core import ReturnState, SampleState, ObserveState, InitialState, \
    StackFrame
from gorgo.distributions import Distribution
from gorgo.transforms import DesugaringTransform, \
    SetLineNumbers, CPSTransform, PythonSubsetValidator, ClosureScopeAnalysis
from gorgo.core import GlobalStore, ReadOnlyProxy
from gorgo.funcutils import method_cache
import linecache
import types
import contextlib

class CPSInterpreter:
    def __init__(self):
        self.subset_validator = PythonSubsetValidator()
        self.desugaring_transform = DesugaringTransform()
        self.closure_scope_analysis = ClosureScopeAnalysis()
        self.setlines_transform = SetLineNumbers()
        self.cps_transform = CPSTransform()
        self.global_store_proxy = ReadOnlyProxy()

    def initial_program_state(self, function):
        interpreted_function = self.interpret(
            function,
            stack = ()
        )
        def return_continuation(value):
            return ReturnState(
                value=value
            )
        def program_continuation(*args, **kws):
            return interpreted_function(
                *args,
                _cont=return_continuation,
                **kws
            )
        return InitialState(
            continuation=program_continuation,
            cps=self
        )

    def interpret(
        self,
        call,
        cont : Callable = None,
        stack : Tuple = None,
        func_src : str = None,
        locals_ = None,
        lineno : int = None,
    ):
        # normal python
        if (
            isinstance(call, types.BuiltinFunctionType) or \
            isinstance(call, type) or
            (hasattr(call, "__self__") and isinstance(call.__self__, GlobalStore))
        ):
            cps_call = self.interpret_builtin(call)
            return functools.partial(cps_call, _cont=cont)

        # cps python
        cps_call = self.interpret_cps(call)
        cur_stack = self.update_stack(stack, func_src, locals_, lineno)
        cps_call = functools.partial(cps_call, _stack=cur_stack, _cont=cont)
        return cps_call

    def interpret_builtin(self, func):
        def builtin_wrapper(*args, _cont=lambda val: val, **kws):
            return lambda : _cont(func(*args, **kws))
        return builtin_wrapper

    def update_stack(self, stack, func_src, locals_, lineno):
        if stack is None:
            cur_stack = None
        else:
            cur_stack = stack + (StackFrame(func_src, lineno, locals_),)
        return cur_stack

    @method_cache
    def interpret_cps(self, call):
        if CPSTransform.is_transformed(call):
            return self.interpret_transformed(call)
        if hasattr(call, "__self__") and isinstance(call.__self__, Distribution):
            if call.__name__ == "sample":
                return self.interpret_sample(call)
            elif call.__name__ == "observe":
                return self.interpret_observation(call)
            else:
                raise NotImplementedError(f"Only sample and observe are supported for {call.__self__.__class__.__name__}")
        elif hasattr(call, "__self__"):
            raise NotImplementedError(f"CPSInterpreter does not support methods for {call.__self__.__class__.__name__}")
        return self.interpret_generic(call)

    def interpret_transformed(self, func):
        def wrapper_generic(*args, _cont=None, _stack=None, **kws):
            return func(*args, **kws, _cps=self, _stack=_stack, _cont=_cont)
        return wrapper_generic

    def interpret_sample(self, call):
        def sample_wrapper(_cont=None, _stack=None, name=None):
            return SampleState(
                continuation=_cont,
                distribution=call.__self__,
                name=name,
                stack=_stack,
                cps=self
            )
        return sample_wrapper

    def interpret_observation(self, call):
        def observation_wrapper(value, _cont=None, _stack=None, name=None, **kws):
            return ObserveState(
                continuation=lambda : _cont(None),
                distribution=call.__self__,
                value=value,
                name=name,
                stack=_stack,
                cps=self,
            )
        return observation_wrapper

    def interpret_generic(self, func):
        code = self.compile(
            f'{func.__name__}_{hex(id(func)).removeprefix("0x")}.py',
            self.transform_from_func(func),
        )
        context = {**func.__globals__, **self.get_closure(func), "_cps": self, "global_store": self.global_store_proxy}
        try:
            exec(code, context)
        except SyntaxError as err :
            raise err
        trans_func = context[func.__name__]
        def wrapper_generic(*args, _cont=lambda v: v, _stack=None, **kws):
            return trans_func(*args, **kws, _cps=self, _stack=_stack, _cont=_cont)
        return wrapper_generic

    def transform_from_func(self, func):
        source = textwrap.dedent(inspect.getsource(func))
        trans_node = ast.parse(source)
        self.subset_validator(trans_node, source)
        return self.transform(trans_node)

    def transform(self, trans_node):
        trans_node = self.desugaring_transform(trans_node)
        self.closure_scope_analysis(trans_node)
        trans_node = self.setlines_transform(trans_node)
        trans_node = self.cps_transform(trans_node)
        return trans_node

    def compile(self, filename, node):
        source = ast.unparse(node)
        # In order to get stack traces that reference compiled code, we follow the scheme IPython does
        # in CachingCompiler.cache, by adding an entry to Python's linecache.
        # https://github.com/ipython/ipython/blob/47abb68a/IPython/core/compilerop.py#L134-L178
        linecache.cache[filename] = (
            len(source),
            None,
            [line + "\n" for line in source.splitlines()],
            filename,
        )
        return compile(source, filename, 'exec')

    def get_closure(self, func):
        if getattr(func, "__closure__", None) is not None:
            closure_keys = func.__code__.co_freevars
            closure_values = [cell.cell_contents for cell in func.__closure__]
            return dict(zip(closure_keys, closure_values))
        else:
            return {}

<<<<<<< HEAD
    def set_global_store(self, store : GlobalStore):
        self.global_store_proxy.proxied = store
=======
    @contextlib.contextmanager
    def set_global_store(self, store : GlobalStore):
        assert self.global_store_proxy.proxied is None, 'Nested update of global store not supported.'
        try:
            self.global_store_proxy.proxied = store
            yield
        finally:
            self.global_store_proxy.proxied = None
>>>>>>> f1f47c53
<|MERGE_RESOLUTION|>--- conflicted
+++ resolved
@@ -172,10 +172,6 @@
         else:
             return {}
 
-<<<<<<< HEAD
-    def set_global_store(self, store : GlobalStore):
-        self.global_store_proxy.proxied = store
-=======
     @contextlib.contextmanager
     def set_global_store(self, store : GlobalStore):
         assert self.global_store_proxy.proxied is None, 'Nested update of global store not supported.'
@@ -183,5 +179,4 @@
             self.global_store_proxy.proxied = store
             yield
         finally:
-            self.global_store_proxy.proxied = None
->>>>>>> f1f47c53
+            self.global_store_proxy.proxied = None